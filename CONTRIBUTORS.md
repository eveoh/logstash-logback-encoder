* Simon Barbey (spydesk)
* Mirko Friedenhagen (mfriedenhagen)
* Christophe Furmaniak (looztra)
* Jorg Heymans (heymjo)
* Ben Kirwin (bkirwi)
* Tim Meighen (tmeighen)
* Sébastien Pasche (braoru)
* James Pennell (jpennell)
* Neil Prosser (neilprosser)
* Gunnar Wagenknecht (guw)
* Ivan Yatskevich (yatskevich)
* Brandon Zeeb (phasebash)
<<<<<<< HEAD
* (schup)
* Ryan O'Keeffe (danielredoak)
=======
* Matjaž (mpecan)
* (schup)
>>>>>>> a4cd4ea5
<|MERGE_RESOLUTION|>--- conflicted
+++ resolved
@@ -10,10 +10,6 @@
 * Gunnar Wagenknecht (guw)
 * Ivan Yatskevich (yatskevich)
 * Brandon Zeeb (phasebash)
-<<<<<<< HEAD
-* (schup)
-* Ryan O'Keeffe (danielredoak)
-=======
 * Matjaž (mpecan)
 * (schup)
->>>>>>> a4cd4ea5
+* Ryan O'Keeffe (danielredoak)